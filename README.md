--- conflicted
+++ resolved
@@ -50,6 +50,23 @@
 [![accord project](https://img.shields.io/badge/powered%20by-accord%20project-19C6C8.svg)](https://www.accordproject.org/)
 ```
 
+### Concerto Decorate
+
+The `decorate` command allows you to add decorators and vocabularies to your local CTO file from a set of local DCS and Vocab Command Set files
+
+```
+concerto decorate
+
+apply the decorators and vocabs to the target models from given list of dcs files and vocab files
+
+Options:
+  --model      The CTO file                                   
+  --vocabulary The List of vocab files                                             
+  --decorator  The List of decorator command set files                                            
+  --format     output format (cto or json), default: cto
+  --output       output directory path 
+```
+
 ## License <a name="license"></a>
 
 Accord Project source code files are made available under the [Apache License, Version 2.0][apache].
@@ -70,27 +87,5 @@
 [contributing]: https://github.com/accordproject/web-components/blob/master/CONTRIBUTING.md
 [developers]: https://github.com/accordproject/web-components/blob/master/DEVELOPERS.md
 
-<<<<<<< HEAD
-### Concerto Decorate
-
-The `decorate` command allows you to add decorators and vocabularies to your local CTO file from a set of local DCS and Vocab Command Set files
-
-```
-concerto decorate
-
-apply the decorators and vocabs to the target models from given list of dcs files and vocab files
-
-Options:
-  --model      The CTO file                                   
-  --vocabulary The List of vocab files                                             
-  --decorator  The List of decorator command set files                                            
-  --format     output format (cto or json), default: cto
-  --output       output directory path 
-```
-
-## License <a name="license"></a>
-Accord Project source code files are made available under the Apache License, Version 2.0 (Apache-2.0), located in the LICENSE file. Accord Project documentation files are made available under the Creative Commons Attribution 4.0 International License (CC-BY-4.0), available at http://creativecommons.org/licenses/by/4.0/.
-=======
 [apache]: https://github.com/accordproject/web-components/blob/master/LICENSE
-[creativecommons]: http://creativecommons.org/licenses/by/4.0/
->>>>>>> 0cd6e4f5
+[creativecommons]: http://creativecommons.org/licenses/by/4.0/